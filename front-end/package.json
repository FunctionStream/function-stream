--- conflicted
+++ resolved
@@ -4,12 +4,7 @@
     "dev": "vite",
     "build": "vite build",
     "serve": "vite preview",
-<<<<<<< HEAD
     "lint": "eslint --fix --ext .js,.vue src"
-=======
-    "lint": "eslint src",
-    "test:open": "cypress open"
->>>>>>> 642d6b86
   },
   "dependencies": {
     "@ant-design/icons-vue": "^6.0.1",
@@ -21,12 +16,8 @@
     "node-uuid": "^1.4.8",
     "nprogress": "^0.2.0",
     "store": "^2.0.12",
-<<<<<<< HEAD
-    "vue": "^3.1.2",
-=======
     "uid": "^2.0.0",
     "vue": "^3.0.5",
->>>>>>> 642d6b86
     "vue-i18n": "^9.1.6",
     "vue-router": "4",
     "vuex": "^4.0.2"
