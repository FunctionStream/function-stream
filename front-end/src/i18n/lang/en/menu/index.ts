export default {
  function: 'Function',
  Home: 'Home',
  exp: 'exp',
  test: 'test',
<<<<<<< HEAD
  functionHub: 'Function Hub',
=======
  functionFlow: 'Function Flow'
>>>>>>> 642d6b86
}<|MERGE_RESOLUTION|>--- conflicted
+++ resolved
@@ -3,9 +3,6 @@
   Home: 'Home',
   exp: 'exp',
   test: 'test',
-<<<<<<< HEAD
   functionHub: 'Function Hub',
-=======
   functionFlow: 'Function Flow'
->>>>>>> 642d6b86
 }