export default {
  function: '函数',
  Home: '总览',
  exp: '特殊测试',
  test: '404页面测试',
<<<<<<< HEAD
  functionHub: '函数中心',
=======
  functionFlow: '函数流型图'
>>>>>>> 642d6b86
}<|MERGE_RESOLUTION|>--- conflicted
+++ resolved
@@ -3,9 +3,6 @@
   Home: '总览',
   exp: '特殊测试',
   test: '404页面测试',
-<<<<<<< HEAD
   functionHub: '函数中心',
-=======
   functionFlow: '函数流型图'
->>>>>>> 642d6b86
 }