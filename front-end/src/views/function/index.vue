<template>
  <PageHeaderWrapper>
    <template #extra>
      <el-button icon="el-icon-circle-plus-outline" type="primary" class="mr-4" @click="showAddFunc">
        {{ $t("func.addFunc") }}
      </el-button>
    </template>
<<<<<<< HEAD
    <Func :data="functionList" v-loading="loading" />
    <add-func v-model="visibleAdd" :functionList="functionList" :refresh="refresh" />
  </PageHeaderWrapper>
</template>
<script>
import Func from './components/Func.vue'
import AddFunc from './components/AddFunc.vue'
import { getList, getStatus } from '@/api/func'
export default {
  data() {
    return {
      functionList: [],
      loading: false,
        visibleAdd: false
    }
  },
    components: {
    AddFunc,
    Func,
  },
  created() {
    this.refresh()
  },
  methods: {
    showAddFunc(){
      this.visibleAdd = true
=======
    <Func
      v-loading="loading"
      :data="functionList"
      :onShowDetail="onShowDetail"
      :loadingList="loadingList"
      :onRefreshFunc="onRreshFunc"
    />
    <FunctionDetailVue
      v-model="visibleDetail"
      :currentFunctionInfo="currentFunctionInfo"
      :loadingDetail="loadingDetail"
    />
  </PageHeaderWrapper>
</template>
<script>
  import Func from './components/Func.vue'
  import FunctionDetailVue from './components/FunctionDetail'
  import { getList, getStatus, getInfo, getStats } from '@/api/func'
  export default {
    components: {
      FunctionDetailVue,
      Func
    },
    data() {
      return {
        functionList: [],
        loading: false,
        visibleDetail: false,
        currentFunctionInfo: {},
        loadingDetail: false,
        loadingList: false
      }
>>>>>>> 1e242fa7
    },
      async refresh() {
      try {
        this.loading = true
        const res = await getList()
        if (Array.isArray(res)) {
          this.functionList = res?.map((name) => ({ key: name, name }))
          // get status
          res?.map(async (name, i) => {
            const res = await getStatus(name)
            this.functionList[i]['status'] = !!res?.numRunning
            this.functionList[i]['statusInfo'] = res
          })
        }
      } catch (e) {}
      this.loading = false
    },
    methods: {
      async refresh() {
        this.loadingList = true
        try {
          const res = await getList()
          if (Array.isArray(res)) {
            this.functionList = res?.map((name) => ({ key: name, name }))
            // get status
            // fixme this use of map should be replaced ↓↓
            // eslint-disable-next-line no-unused-expressions
            res?.map(async (name, i) => {
              const res = await getStatus(name)
              this.functionList[i].status = !!res?.instances?.[0]?.status?.running
              this.functionList[i].statusInfo = res
            })
          }
        } catch (e) {}
        this.loadingList = false
      },
      closeDetail() {
        this.visibleDetail = false
      },
      showDetail() {
        this.visibleDetail = true
      },
      onShowDetail(v) {
        this.loadingDetail = true
        this.currentFunctionInfo = { ...this.currentFunctionInfo, ...v }
        this.showDetail()
        const { name } = v
        getInfo(name)
          .then((res) => {
            if (!res) return
            const { inputSpecs = {} } = res
            const input = Object.keys(inputSpecs)
            this.currentFunctionInfo = { ...this.currentFunctionInfo, ...res, input }
          })
          .finally(() => {
            this.loadingDetail = false
          })
        getStats(name)
          .then((res) => {
            if (!res) return
            this.currentFunctionInfo = { ...this.currentFunctionInfo, ...res }
          })
          .finally(() => {
            this.loadingDetail = false
          })
      },
      async refreshFunc() {
        const _this = this
        this.loadingList = true
        try {
          const res = await getList()
          if (Array.isArray(res)) {
            _this.functionList = res?.map((name) => ({ key: name, name }))
            // get status
            // eslint-disable-next-line no-unused-expressions
            res?.map(async (name, i) => {
              const res = await getStatus(name)
              _this.$set(_this.functionList[i], 'status', !!res?.instances?.[0]?.status?.running)
              _this.$set(_this.functionList[i], 'statusInfo', res)
            })
          }
        } catch (e) {}
        this.loadingList = false
      },
      onRreshFunc() {
        this.refreshFunc()
      }
    }
  }
}
</script><|MERGE_RESOLUTION|>--- conflicted
+++ resolved
@@ -5,34 +5,6 @@
         {{ $t("func.addFunc") }}
       </el-button>
     </template>
-<<<<<<< HEAD
-    <Func :data="functionList" v-loading="loading" />
-    <add-func v-model="visibleAdd" :functionList="functionList" :refresh="refresh" />
-  </PageHeaderWrapper>
-</template>
-<script>
-import Func from './components/Func.vue'
-import AddFunc from './components/AddFunc.vue'
-import { getList, getStatus } from '@/api/func'
-export default {
-  data() {
-    return {
-      functionList: [],
-      loading: false,
-        visibleAdd: false
-    }
-  },
-    components: {
-    AddFunc,
-    Func,
-  },
-  created() {
-    this.refresh()
-  },
-  methods: {
-    showAddFunc(){
-      this.visibleAdd = true
-=======
     <Func
       v-loading="loading"
       :data="functionList"
@@ -45,43 +17,36 @@
       :currentFunctionInfo="currentFunctionInfo"
       :loadingDetail="loadingDetail"
     />
+    <add-func 
+      v-model="visibleAdd" 
+      :functionList="functionList" 
+      :refresh="refresh" />
   </PageHeaderWrapper>
 </template>
 <script>
   import Func from './components/Func.vue'
+  import AddFunc from './components/AddFunc.vue'
   import FunctionDetailVue from './components/FunctionDetail'
   import { getList, getStatus, getInfo, getStats } from '@/api/func'
   export default {
     components: {
       FunctionDetailVue,
+      AddFunc,
       Func
     },
     data() {
       return {
         functionList: [],
         loading: false,
+        visibleAdd: false,
         visibleDetail: false,
         currentFunctionInfo: {},
         loadingDetail: false,
         loadingList: false
       }
->>>>>>> 1e242fa7
     },
-      async refresh() {
-      try {
-        this.loading = true
-        const res = await getList()
-        if (Array.isArray(res)) {
-          this.functionList = res?.map((name) => ({ key: name, name }))
-          // get status
-          res?.map(async (name, i) => {
-            const res = await getStatus(name)
-            this.functionList[i]['status'] = !!res?.numRunning
-            this.functionList[i]['statusInfo'] = res
-          })
-        }
-      } catch (e) {}
-      this.loading = false
+    created() {
+        this.refresh()
     },
     methods: {
       async refresh() {
@@ -101,6 +66,9 @@
           }
         } catch (e) {}
         this.loadingList = false
+      },
+      showAddFunc(){
+        this.visibleAdd = true
       },
       closeDetail() {
         this.visibleDetail = false
