--- conflicted
+++ resolved
@@ -32,7 +32,6 @@
       AddFunc,
       Func
     },
-<<<<<<< HEAD
     setup() {
       // get function list
       const functionList = ref([])
@@ -72,54 +71,6 @@
         loadingDetail.value = true
         currentFunctionInfo.value = { ...currentFunctionInfo.value, ...v }
         showDetail()
-=======
-    data() {
-      return {
-        functionList: [],
-        loading: false,
-        visibleAdd: false,
-        visibleDetail: false,
-        currentFunctionInfo: {},
-        loadingDetail: false,
-        loadingList: false
-      }
-    },
-    created() {
-      this.refresh()
-    },
-    methods: {
-      async refresh() {
-        this.loadingList = true
-        try {
-          const res = await getList()
-          if (Array.isArray(res)) {
-            this.functionList = res?.map((name) => ({ key: name, name }))
-            // get status
-            // fixme this use of map should be replaced ↓↓
-            // eslint-disable-next-line no-unused-expressions
-            res?.map(async (name, i) => {
-              const res = await getStatus(name)
-              this.functionList[i].status = !!res?.instances?.[0]?.status?.running
-              this.functionList[i].statusInfo = res
-            })
-          }
-        } catch (e) {}
-        this.loadingList = false
-      },
-      showAddFunc() {
-        this.visibleAdd = true
-      },
-      closeDetail() {
-        this.visibleDetail = false
-      },
-      showDetail() {
-        this.visibleDetail = true
-      },
-      onShowDetail(v) {
-        this.loadingDetail = true
-        this.currentFunctionInfo = { ...this.currentFunctionInfo, ...v }
-        this.showDetail()
->>>>>>> 642d6b86
         const { name } = v
         getInfo(name)
           .then((res) => {
@@ -141,6 +92,12 @@
           })
       }
 
+      // add function
+      const visibleAdd = ref(false)
+      const showAddFunc = () => {
+        visibleAdd.value = true
+      }
+      
       // refresh function
       const loadingList = ref(false)
       const onRefreshFunc = () => {
