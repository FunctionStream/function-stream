--- conflicted
+++ resolved
@@ -58,11 +58,7 @@
     FunctionDetailVue
   },
   mounted () {
-<<<<<<< HEAD
-    this.refresh()
-=======
     this.refreshFunc()
->>>>>>> 1a98a765
   },
   methods: {
     async refresh () {
