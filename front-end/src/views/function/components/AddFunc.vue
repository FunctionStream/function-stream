--- conflicted
+++ resolved
@@ -96,13 +96,8 @@
   import { ElMessage, ElMessageBox } from 'element-plus'
   export default {
     name: 'AddFunc',
-<<<<<<< HEAD
     emits: ['onRefresh'],
     setup(props, context) {
-=======
-    emits: ['onRefresh', 'refresh'],
-    setup(props, contest) {
->>>>>>> e7870fb5
       const addForm = ref(null)
       const addFuncDrawer = ref(null)
       const fileToUpload = ref(null)
