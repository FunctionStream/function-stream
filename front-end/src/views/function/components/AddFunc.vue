<template>
<<<<<<< HEAD
  <el-drawer ref="addFuncDrawer" size="40%" title="AddFunction">
=======
  <el-drawer ref="addFuncDrawer" size="40%" title="AddFunction" @close="onClose">
>>>>>>> 1cf016a7
    <el-form
      ref="addForm"
      class="addFunc"
      :rules="rules"
      :model="form"
      label-width="80px"
      label-position="top"
<<<<<<< HEAD
      style="width: 90%; margin: 25px"
=======
      style="width: 95%; margin: 0 auto"
>>>>>>> 1cf016a7
      size="small"
      :inline="true"
    >
      <el-form-item label="FunctionName:" style="width: 100%" prop="functionName">
        <el-input v-model="form.functionName" placeholder="请输入FunctionName" clearable> </el-input>
      </el-form-item>
<<<<<<< HEAD
      <a style="color: red; font-size: 14px"> *&nbsp; </a>
      <a style="font-size: 14px"> Inputs: </a>
=======
      <div class="topic">
        <a style="color: red; font-size: 14px"> *&nbsp; </a>
        <a style="font-size: 14px"> Inputs: </a>
      </div>
>>>>>>> 1cf016a7
      <el-form-item
        v-for="(value, index) in form.inputs"
        :key="index"
        style="width: 100%; margin-top: 5px"
        :prop="'inputs.' + index"
        :rules="{
          required: true,
          message: '请输入Input',
          trigger: 'blur'
        }"
      >
<<<<<<< HEAD
        <el-input v-model="form.inputs[index]" style="width: 95%" placeholder="请输入Input" clearable> </el-input>
        <i
          v-show="form.inputs.length !== 1"
          style="float: right; font-size: 30px; width: 5%"
          class="el-icon-circle-close"
          @click="deleteInput(index)"
        >
        </i>
      </el-form-item>
      <el-button
        style="width: 100%; font-size: 20px; margin-top: 5px"
        size="mini"
        class="el-icon-circle-plus-outline"
        @click="addInput"
      >
      </el-button>
      <el-form-item label="Output:" style="width: 100%" prop="output">
        <el-input v-model="form.output" placeholder="请输入Output" clearable> </el-input>
      </el-form-item>
      <el-form-item label="Log-topic:" style="width: 100%" prop="logTopic">
        <el-input v-model="form.logTopic" placeholder="请输入Log-topic" clearable> </el-input>
      </el-form-item>
      <el-form-item label="ClassName:" style="width: 66%" prop="className">
        <el-input v-model="form.className" placeholder="请输入ClassName" clearable> </el-input>
      </el-form-item>
      <el-form-item label="Runtime:" style="width: 30%" prop="runtime">
        <el-select v-model="form.runtime">
=======
        <el-input
          v-model="form.inputs[index]"
          :style="form.inputs.length === 1 ? 'width:100%' : 'width:95%'"
          placeholder="请输入Input"
          clearable
        >
        </el-input>
        <i v-show="form.inputs.length !== 1" class="el-icon-circle-close addInputIcon" @click="deleteInput(index)"> </i>
      </el-form-item>
      <el-form-item style="width: 100%">
        <el-button
          style="width: 100%; font-size: 1em; margin-top: 5px"
          size="mini"
          class="el-icon-circle-plus-outline"
          @click="addInput"
        >
        </el-button>
      </el-form-item>
      <el-form-item label="Output:" style="width: 100%" prop="output">
        <el-input v-model="form.output" placeholder="请输入Output" clearable> </el-input>
      </el-form-item>
      <el-form-item label="Log-topic:" style="width: 100%" prop="logTopic">
        <el-input v-model="form.logTopic" placeholder="请输入Log-topic" clearable> </el-input>
      </el-form-item>
      <el-form-item label="ClassName:" style="width: 66%" prop="className">
        <el-input v-model="form.className" placeholder="请输入ClassName" clearable> </el-input>
      </el-form-item>
      <el-form-item label="Runtime:" style="width: 33%; margin-left: 5px" prop="runtime">
        <el-select v-model="form.runtime" style="width: 100%">
>>>>>>> 1cf016a7
          <el-option label="JAVA" value="JAVA"> </el-option>
          <el-option label="GO" value="GO"> </el-option>
        </el-select>
      </el-form-item>
      <el-form-item class="upload" label="File:" prop="file" style="width: 100%">
<<<<<<< HEAD
        <el-upload
          ref="file"
          :limit="1"
          drag
          accept=".jar"
          action="0.0//不写会报错，神奇"
          :auto-upload="false"
          :on-change="getFile"
        >
=======
        <el-upload ref="fileToUpload" drag :limit="1" accept=".jar" action=""
:auto-upload="false" :on-change="getFile">
>>>>>>> 1cf016a7
          <i class="el-icon-upload"></i>
          <div class="el-upload__text">将文件拖到此处，或点击上传</div>
          <div class="el-upload__tip">目前只支持jar文件上传</div>
        </el-upload>
      </el-form-item>
      <div
        :style="{
          position: 'absolute',
          right: 0,
          bottom: 0,
          width: '100%',
          borderTop: '1px solid #e9e9e9',
          padding: '10px 16px',
          background: '#fff',
          textAlign: 'right',
          zIndex: 1
        }"
      >
        <el-button type="primary" @click="onSubmit">立即创建</el-button>
        <el-button @click="resetField()">重置</el-button>
      </div>
    </el-form>
  </el-drawer>
</template>

<script>
  import { create } from '@/api/func'
<<<<<<< HEAD
  export default {
    props: {
      functionList: {
        type: Object,
        default: () => {}
      },
      refresh: {
        type: Function,
        default: () => {}
      }
    },
    data() {
      return {
        file: '',
        form: {
          functionName: '',
          inputs: [''],
          output: '',
          logTopic: '',
          className: '',
          runtime: 'JAVA'
        },
        rules: {
          functionName: [{ required: true, message: '请输入FunctionName', trigger: 'blur' }],
          output: [{ required: true, message: '请输入Output', trigger: 'blur' }],
          logTopic: [{ required: true, message: '请输入Log-topic', trigger: 'blur' }],
          className: [{ required: true, message: '请输入ClassName', trigger: 'blur' }]
        }
      }
    },
    methods: {
      onSubmit() {
        this.$refs.addForm.validate(async (valid) => {
          if (!valid) return
          if (!this.file) {
            this.$message('还没添加文件')
            return
          }
          const functionConfig = JSON.parse(JSON.stringify(this.form).replace(/logTopic/g, 'log-topic'))
          const functionName = functionConfig.FunctionName
          delete functionConfig.functionName
          console.log(functionConfig)
          const data = new FormData()
          data.append('data', this.file)
          data.append('functionConfig', new Blob([JSON.stringify(functionConfig)], { type: 'application/json' }))
          console.log(data)
          this.$confirm('即将添加函数', '提示', {
            confirmButtonText: '确定',
            cancelButtonText: '取消',
            type: 'warning'
          })
            .then(() => {
              create(functionName, data).then((res) => {
                this.$notify({
                  type: 'success',
                  message: '添加成功'
                })
                this.$refs.addForm.resetFields() //清空已输入的数据
                this.file = '' //清空文件
                this.$refs.file.clearFiles() //清空已上传文件列表
                this.$refs.addFuncDrawer.handleClose() //关闭drawer
                this.refresh() //刷新table上的数据
              })
            })
            .catch(() => {
              this.$notify({
                type: 'info',
                message: '添加失败'
              })
            })
        })
        // console.log(JSON.parse(JSON.stringify(this.form)))
      },
      addInput() {
        this.form.inputs.push('')
      },
      deleteInput(index) {
        this.form.inputs.splice(index, 1)
      },
      resetField(formName) {
        this.$refs[formName].resetFields()
      },
      getFile(file) {
        this.file = file.raw
=======
  import { reactive, ref } from '@vue/runtime-core'
  import { ElMessage, ElMessageBox } from 'element-plus'
  export default {
    name: 'AddFunc',
    emits: ['onRefresh'],
    setup(props, contest) {
      const addForm = ref(null)
      const addFuncDrawer = ref(null)
      const fileToUpload = ref(null)
      const file = reactive({})
      const form = reactive({
        functionName: '',
        inputs: [''],
        output: '',
        logTopic: '',
        className: '',
        runtime: 'JAVA'
      })
      const rules = {
        functionName: [{ required: true, message: '请输入FunctionName', trigger: 'blur' }],
        output: [{ required: true, message: '请输入Output', trigger: 'blur' }],
        logTopic: [{ required: true, message: '请输入Log-topic', trigger: 'blur' }],
        className: [{ required: true, message: '请输入ClassName', trigger: 'blur' }]
      }
      const onSubmit = () => {
        addForm.value.validate(async (valid) => {
          if (!valid) return
          const data = new FormData()
          if (!file.value) {
            ElMessage.error('Need files to upload')
            return
          } else {
            const fileName = file.value.name
            if (fileName.substr(fileName.lastIndexOf('.') + 1) !== 'jar') {
              ElMessage.error('Only jar files are supported, please check the type of your uploaded file.')
              return
            } else {
              data.append('data', file.value)
            }
          }
          const functionConfig = JSON.parse(JSON.stringify(form).replace(/logTopic/g, 'log-topic'))
          const functionName = functionConfig.functionName
          delete functionConfig.functionName
          data.append('functionConfig', new Blob([JSON.stringify(functionConfig)], { type: 'application/json' }))
          creationSubmit(data, functionName)
        })
      }

      //Network request
      const creationSubmit = (data, functionName) => {
        ElMessageBox.confirm('即将添加函数', '提示', {
          confirmButtonText: '确定',
          cancelButtonText: '取消',
          type: 'warning'
        })
          .then(() => {
            create(functionName, data).then(() => {
              ElMessage({
                type: 'success',
                message: '添加成功'
              })
              onClose()
              contest.emit('onRefresh') //刷新table上的数据
            })
          })
          .catch((err) => {
            let errMessage = ''
            if (err.response) {
              errMessage = err.response.data.reason
            }
            ElMessage({
              type: 'info',
              message: ` funciton creation failed, because ${errMessage}`
            })
          })
      }

      const onClose = () => {
        resetField()
        addFuncDrawer.value.handleClose() //关闭drawer
      }

      //add and delete inputs
      const addInput = () => {
        form.inputs.push('')
      }
      const deleteInput = (index) => {
        form.inputs.splice(index, 1)
      }

      //restAllField
      const resetField = () => {
        addForm.value.resetFields() //清空已输入的数据
        file.value = '' //清空文件
        form.inputs = ['']
        fileToUpload.value.clearFiles() //清空已上传文件列表
      }

      //get uploaded file
      const getFile = (fileToUp) => {
        file.value = fileToUp.raw
      }
      return {
        getFile,
        resetField,
        deleteInput,
        addInput,
        onSubmit,
        onClose,
        creationSubmit,
        rules,
        form,
        file,
        fileToUpload,
        addForm,
        addFuncDrawer
>>>>>>> 1cf016a7
      }
    }
  }
</script>
<style scoped>
<<<<<<< HEAD
=======
  .topic {
    line-height: 32px;
    display: block;
    text-align: left;
  }
  .upload ::v-deep(.el-input) {
    border: black;
  }
>>>>>>> 1cf016a7
  .upload ::v-deep(.el-upload) {
    width: 100%;
  }
  .upload ::v-deep(.el-upload-dragger) {
    width: 100%;
  }
<<<<<<< HEAD
  .el-form-item--mini.el-form-item,
  .el-form-item--small.el-form-item {
    margin-bottom: 0px;
=======
  .upload ::v-deep(.el-upload__tip) {
    margin: 0;
  }
  .el-form-item {
    margin-top: 5px;
    margin-right: 0;
  }
  .el-form-item--mini.el-form-item,
  .el-form-item--small.el-form-item {
    margin-bottom: 0;
  }
  .addFunc ::v-deep(.el-form-item__label) {
    padding: 0;
>>>>>>> 1cf016a7
  }
  .addFunc ::v-deep(.el-form-item__error) {
    position: relative;
    float: left;
  }
<<<<<<< HEAD
  .el-drawer ::v-deep(.el-drawer__body) {
    overflow: auto !important;
  }
  /*.el-drawer rtl ::v-deep(.el-drawer__container ::-webkit-scrollbar){*/
  /*  display: none;*/
  /*}*/
=======
  .addInputIcon {
    font-size: 1.5em;
    width: 5%;
    text-align: center;
    vertical-align: middle;
    padding-left: 0.1em;
  }
  .addInputIcon:hover {
    cursor: pointer;
    color: #40a3ff;
  }
  .el-drawer ::v-deep(.el-drawer__body) {
    overflow: auto !important;
  }
>>>>>>> 1cf016a7
</style><|MERGE_RESOLUTION|>--- conflicted
+++ resolved
@@ -1,9 +1,5 @@
 <template>
-<<<<<<< HEAD
-  <el-drawer ref="addFuncDrawer" size="40%" title="AddFunction">
-=======
   <el-drawer ref="addFuncDrawer" size="40%" title="AddFunction" @close="onClose">
->>>>>>> 1cf016a7
     <el-form
       ref="addForm"
       class="addFunc"
@@ -11,26 +7,17 @@
       :model="form"
       label-width="80px"
       label-position="top"
-<<<<<<< HEAD
-      style="width: 90%; margin: 25px"
-=======
       style="width: 95%; margin: 0 auto"
->>>>>>> 1cf016a7
       size="small"
       :inline="true"
     >
       <el-form-item label="FunctionName:" style="width: 100%" prop="functionName">
         <el-input v-model="form.functionName" placeholder="请输入FunctionName" clearable> </el-input>
       </el-form-item>
-<<<<<<< HEAD
-      <a style="color: red; font-size: 14px"> *&nbsp; </a>
-      <a style="font-size: 14px"> Inputs: </a>
-=======
       <div class="topic">
         <a style="color: red; font-size: 14px"> *&nbsp; </a>
         <a style="font-size: 14px"> Inputs: </a>
       </div>
->>>>>>> 1cf016a7
       <el-form-item
         v-for="(value, index) in form.inputs"
         :key="index"
@@ -42,35 +29,6 @@
           trigger: 'blur'
         }"
       >
-<<<<<<< HEAD
-        <el-input v-model="form.inputs[index]" style="width: 95%" placeholder="请输入Input" clearable> </el-input>
-        <i
-          v-show="form.inputs.length !== 1"
-          style="float: right; font-size: 30px; width: 5%"
-          class="el-icon-circle-close"
-          @click="deleteInput(index)"
-        >
-        </i>
-      </el-form-item>
-      <el-button
-        style="width: 100%; font-size: 20px; margin-top: 5px"
-        size="mini"
-        class="el-icon-circle-plus-outline"
-        @click="addInput"
-      >
-      </el-button>
-      <el-form-item label="Output:" style="width: 100%" prop="output">
-        <el-input v-model="form.output" placeholder="请输入Output" clearable> </el-input>
-      </el-form-item>
-      <el-form-item label="Log-topic:" style="width: 100%" prop="logTopic">
-        <el-input v-model="form.logTopic" placeholder="请输入Log-topic" clearable> </el-input>
-      </el-form-item>
-      <el-form-item label="ClassName:" style="width: 66%" prop="className">
-        <el-input v-model="form.className" placeholder="请输入ClassName" clearable> </el-input>
-      </el-form-item>
-      <el-form-item label="Runtime:" style="width: 30%" prop="runtime">
-        <el-select v-model="form.runtime">
-=======
         <el-input
           v-model="form.inputs[index]"
           :style="form.inputs.length === 1 ? 'width:100%' : 'width:95%'"
@@ -100,26 +58,13 @@
       </el-form-item>
       <el-form-item label="Runtime:" style="width: 33%; margin-left: 5px" prop="runtime">
         <el-select v-model="form.runtime" style="width: 100%">
->>>>>>> 1cf016a7
           <el-option label="JAVA" value="JAVA"> </el-option>
           <el-option label="GO" value="GO"> </el-option>
         </el-select>
       </el-form-item>
       <el-form-item class="upload" label="File:" prop="file" style="width: 100%">
-<<<<<<< HEAD
-        <el-upload
-          ref="file"
-          :limit="1"
-          drag
-          accept=".jar"
-          action="0.0//不写会报错，神奇"
-          :auto-upload="false"
-          :on-change="getFile"
-        >
-=======
         <el-upload ref="fileToUpload" drag :limit="1" accept=".jar" action=""
 :auto-upload="false" :on-change="getFile">
->>>>>>> 1cf016a7
           <i class="el-icon-upload"></i>
           <div class="el-upload__text">将文件拖到此处，或点击上传</div>
           <div class="el-upload__tip">目前只支持jar文件上传</div>
@@ -147,92 +92,6 @@
 
 <script>
   import { create } from '@/api/func'
-<<<<<<< HEAD
-  export default {
-    props: {
-      functionList: {
-        type: Object,
-        default: () => {}
-      },
-      refresh: {
-        type: Function,
-        default: () => {}
-      }
-    },
-    data() {
-      return {
-        file: '',
-        form: {
-          functionName: '',
-          inputs: [''],
-          output: '',
-          logTopic: '',
-          className: '',
-          runtime: 'JAVA'
-        },
-        rules: {
-          functionName: [{ required: true, message: '请输入FunctionName', trigger: 'blur' }],
-          output: [{ required: true, message: '请输入Output', trigger: 'blur' }],
-          logTopic: [{ required: true, message: '请输入Log-topic', trigger: 'blur' }],
-          className: [{ required: true, message: '请输入ClassName', trigger: 'blur' }]
-        }
-      }
-    },
-    methods: {
-      onSubmit() {
-        this.$refs.addForm.validate(async (valid) => {
-          if (!valid) return
-          if (!this.file) {
-            this.$message('还没添加文件')
-            return
-          }
-          const functionConfig = JSON.parse(JSON.stringify(this.form).replace(/logTopic/g, 'log-topic'))
-          const functionName = functionConfig.FunctionName
-          delete functionConfig.functionName
-          console.log(functionConfig)
-          const data = new FormData()
-          data.append('data', this.file)
-          data.append('functionConfig', new Blob([JSON.stringify(functionConfig)], { type: 'application/json' }))
-          console.log(data)
-          this.$confirm('即将添加函数', '提示', {
-            confirmButtonText: '确定',
-            cancelButtonText: '取消',
-            type: 'warning'
-          })
-            .then(() => {
-              create(functionName, data).then((res) => {
-                this.$notify({
-                  type: 'success',
-                  message: '添加成功'
-                })
-                this.$refs.addForm.resetFields() //清空已输入的数据
-                this.file = '' //清空文件
-                this.$refs.file.clearFiles() //清空已上传文件列表
-                this.$refs.addFuncDrawer.handleClose() //关闭drawer
-                this.refresh() //刷新table上的数据
-              })
-            })
-            .catch(() => {
-              this.$notify({
-                type: 'info',
-                message: '添加失败'
-              })
-            })
-        })
-        // console.log(JSON.parse(JSON.stringify(this.form)))
-      },
-      addInput() {
-        this.form.inputs.push('')
-      },
-      deleteInput(index) {
-        this.form.inputs.splice(index, 1)
-      },
-      resetField(formName) {
-        this.$refs[formName].resetFields()
-      },
-      getFile(file) {
-        this.file = file.raw
-=======
   import { reactive, ref } from '@vue/runtime-core'
   import { ElMessage, ElMessageBox } from 'element-plus'
   export default {
@@ -349,14 +208,11 @@
         fileToUpload,
         addForm,
         addFuncDrawer
->>>>>>> 1cf016a7
       }
     }
   }
 </script>
 <style scoped>
-<<<<<<< HEAD
-=======
   .topic {
     line-height: 32px;
     display: block;
@@ -365,18 +221,12 @@
   .upload ::v-deep(.el-input) {
     border: black;
   }
->>>>>>> 1cf016a7
   .upload ::v-deep(.el-upload) {
     width: 100%;
   }
   .upload ::v-deep(.el-upload-dragger) {
     width: 100%;
   }
-<<<<<<< HEAD
-  .el-form-item--mini.el-form-item,
-  .el-form-item--small.el-form-item {
-    margin-bottom: 0px;
-=======
   .upload ::v-deep(.el-upload__tip) {
     margin: 0;
   }
@@ -390,20 +240,11 @@
   }
   .addFunc ::v-deep(.el-form-item__label) {
     padding: 0;
->>>>>>> 1cf016a7
   }
   .addFunc ::v-deep(.el-form-item__error) {
     position: relative;
     float: left;
   }
-<<<<<<< HEAD
-  .el-drawer ::v-deep(.el-drawer__body) {
-    overflow: auto !important;
-  }
-  /*.el-drawer rtl ::v-deep(.el-drawer__container ::-webkit-scrollbar){*/
-  /*  display: none;*/
-  /*}*/
-=======
   .addInputIcon {
     font-size: 1.5em;
     width: 5%;
@@ -418,5 +259,4 @@
   .el-drawer ::v-deep(.el-drawer__body) {
     overflow: auto !important;
   }
->>>>>>> 1cf016a7
 </style>