--- conflicted
+++ resolved
@@ -2,7 +2,6 @@
   <a-drawer :width="720" :visible="visible" :body-style="{ paddingBottom: '40px' }" @close="onClose">
     <a-form :form="form" layout="vertical">
       <a-row>
-<<<<<<< HEAD
         <span :style="{marginRight:'8px'}">Inputs</span>
         <a-form-item
           :wrapper-col="{ span: 24 }"
@@ -34,19 +33,6 @@
                 @click="rmInput(index)"/>
             </a-col>
           </a-row>
-=======
-        <a-form-item label="Inputs"
-                     v-decorator="">
-          <a-input v-decorator="[
-                     'inputs',
-                     {
-                       rules: [{ required: true, message: 'Please enter inputs', }],
-                       initialValue:'persistent://public/default/input-topic',
-                     },
-                   ]"
-                   placeholder="Please enter inputs"
-                   allowClear />
->>>>>>> 2fbee8fe
         </a-form-item>
         <a-button type="dashed" style="width: 100%" @click="addInput()">
           <a-icon type="plus" /> Add inputs
@@ -59,7 +45,6 @@
       </a-row>
       <a-row>
         <a-form-item label="Output">
-<<<<<<< HEAD
           <a-input
             v-decorator="[
               'output',
@@ -70,22 +55,10 @@
             ]"
             placeholder="Please enter output"
             allowClear />
-=======
-          <a-input v-decorator="[
-                     'output',
-                     {
-                       rules: [{ required: true, message: 'Please enter output' }],
-                       initialValue:'persistent://public/default/output-topic',
-                     },
-                   ]"
-                   placeholder="Please enter output"
-                   allowClear />
->>>>>>> 2fbee8fe
         </a-form-item>
       </a-row>
       <a-row>
         <a-form-item label="Log-topic">
-<<<<<<< HEAD
           <a-input
             v-decorator="[
               'log-topic',
@@ -96,23 +69,11 @@
             ]"
             placeholder="Please enter log-topic"
             allowClear />
-=======
-          <a-input v-decorator="[
-                     'log-topic',
-                     {
-                       rules: [{ required: true, message: 'Please enter log-topic' }],
-                       initialValue:'persistent://public/default/log-topic',
-                     },
-                   ]"
-                   placeholder="Please enter log-topic"
-                   allowClear />
->>>>>>> 2fbee8fe
         </a-form-item>
       </a-row>
       <a-row :gutter="16">
         <a-col :span="12">
           <a-form-item label="ClassName">
-<<<<<<< HEAD
             <a-input
               v-decorator="[
                 'className',
@@ -122,21 +83,10 @@
               ]"
               placeholder="Please enter className"
               allowClear />
-=======
-            <a-input v-decorator="[
-                       'className',
-                       {
-                         rules: [{ required: true, message: 'Please enter className' }],
-                       },
-                     ]"
-                     placeholder="Please enter className"
-                     allowClear />
->>>>>>> 2fbee8fe
           </a-form-item>
         </a-col>
         <a-col :span="12">
           <a-form-item label="Runtime">
-<<<<<<< HEAD
             <a-select
               v-decorator="[
                 'runtime',
@@ -146,16 +96,6 @@
                 },
               ]"
               @change="onRuntimeChg">
-=======
-            <a-select v-decorator="[
-                        'runtime',
-                        {
-                          rules: [{ required: true }],
-                          initialValue:'JAVA'
-                        },
-                      ]"
-                      @change="onRuntimeChg">
->>>>>>> 2fbee8fe
               <a-select-option value="JAVA">
                 JAVA
               </a-select-option>
@@ -168,8 +108,6 @@
       </a-row>
 
       <a-form-item label="Dragger">
-        <div class="dropbox">
-<<<<<<< HEAD
           <a-upload-dragger
             v-decorator="[
               'data',
@@ -181,18 +119,6 @@
             ]"
             :before-upload="fbeforeUpload"
             name="data">
-=======
-          <a-upload-dragger v-decorator="[
-                              'data',
-                              {
-                                rules: [{ required: true, message: 'Please dragger function file' }],
-                                valuePropName: 'fileList',
-                                getValueFromEvent: normFile,
-                              },
-                            ]"
-                            :before-upload="fbeforeUpload"
-                            name="data">
->>>>>>> 2fbee8fe
             <p class="ant-upload-drag-icon">
               <a-icon type="inbox" />
             </p>
@@ -206,7 +132,6 @@
         </div>
       </a-form-item>
     </a-form>
-<<<<<<< HEAD
     <div
       :style="{
         position: 'absolute',
@@ -220,21 +145,6 @@
         zIndex: 1,
       }">
       <a-button :style="{ marginRight: '16px' }" @click="onReset">
-=======
-    <div :style="{
-      position: 'absolute',
-      right: 0,
-      bottom: 0,
-      width: '100%',
-      borderTop: '1px solid #e9e9e9',
-      padding: '10px 16px',
-      background: '#fff',
-      textAlign: 'right',
-      zIndex: 1,
-    }">
-      <a-button :style="{ marginRight: '16px' }"
-                @click="onReset">
->>>>>>> 2fbee8fe
         reset
       </a-button>
       <a-button type="primary" @click="onSub">
@@ -245,7 +155,6 @@
 </template>
 
 <script>
-<<<<<<< HEAD
   import { addFunc } from '@/api/func'
   export default {
     data () {
@@ -352,53 +261,4 @@
       // }
     }
   }
-=======
-export default {
-  data () {
-    return {
-      form: this.$form.createForm(this)
-    }
-  },
-  props: {
-    visible: {
-      type: Boolean,
-      default: false
-    }
-  },
-  methods: {
-    showDrawer () {
-      this.$parent.showDrawer()
-    },
-    onClose () {
-      this.$parent.closeDrawer()
-    },
-    onReset () {
-      this.form.resetFields()
-    },
-    onSub () {
-      this.form.validateFields((err, values) => {
-        if (!err) {
-          console.log('Received values of form: ', values)
-        }
-      })
-    },
-    onRuntimeChg (value) {
-      this.form.setFieldsValue({
-        runtime: value
-      })
-    },
-    normFile (e) {
-      console.log('Upload event:', e)
-      if (Array.isArray(e)) {
-        return [e[e.length - 1]]
-      }
-      if (e && e.fileList.length > 0) return [e.fileList[e.fileList.length - 1]]
-      return []
-    },
-    fbeforeUpload () {
-      return false
-    }
-  }
-}
->>>>>>> 2fbee8fe
 </script>