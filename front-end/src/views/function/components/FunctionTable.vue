<template>
  <a-table :columns="columns" :loading="loadingList" :data-source="data">
    <span slot="status" slot-scope="text">
      <a-badge v-if="text === true" status="processing" text="Running" />
      <a-badge v-else-if="text === false" status="default" text="Down" />
      <a-spin v-else size="small" />
    </span>

    <span slot="action" slot-scope="text">
      <a @click="onSelFunction(text)">Trigger</a>
      <a-divider type="vertical" />
      <a @click="onShowDetail(text)">Detail</a>
      <a-divider type="vertical" />
      <a @click="onStart(text)" v-show="!text.status">Start</a>
      <a @click="onStop(text)" v-show="text.status">Stop</a>
      <a-divider type="vertical" />
      <a @click="onDelete(text)">Delete</a>
    </span>
  </a-table>
</template>

<script>
// import moment from 'moment';
import {deleteFunc, getList, getStatus, startFunc, stopFunc} from '@/api/func'

const columns = [
  {
    title: 'Name',
    dataIndex: 'name',
    key: 'name'
  },
  {
    title: 'Status',
    dataIndex: 'status',
    key: 'status',
    scopedSlots: { customRender: 'status' }
  },
  {
    title: 'Options',
    key: 'action',
    scopedSlots: { customRender: 'action' }
  }
]

export default {
  data () {
    return {
      columns
    }
  },
  props: {
    data: {
      type: Array,
      default: () => []
    },
    onSelFunction: {
      type: Function,
      default: (v) => {}
    },
    onShowDetail: {
      type: Function,
      default: (v) => {}
    },
    onRefreshFunc: {
      type: Function,
      default: () => {}
    },
    loadingList: {
      type: Boolean,
      default: false
    }
  },
  methods: {
    onDelete (func) {
      const { name = '' } = func
      const _this = this
      this.$confirm({
        title: 'Are you sure delete this function?',
        content: 'Some descriptions',
        okType: 'danger',
        async onOk () {
          try {
<<<<<<< HEAD
            await deleteFunc(name).then((res) => {
              _this.refresh()
              _this.$notification.success({ message: `function "${name}" created successfully` })
            })
=======
            await deleteFunc(name)
            _this.onRefreshFunc()
            _this.$notification.success({ message: `"${name}" function deleted successfully` })
>>>>>>> 1a98a765
          } catch (error) {
            _this.$notification.error({ message: `"${name}" funciton deletion failed` })
          }
        }
      })
    },
<<<<<<< HEAD
    async refresh () {
      this.loadingList = true
      try {
        const res = await getList()
        if (Array.isArray(res)) {
          this.functionList = res?.map((name) => ({ key: name, name }))
          // get status
          res?.map(async (name, i) => {
            const res = await getStatus(name)
            this.$set(this.functionList[i], 'status', !!res?.instances?.[0]?.status?.running)
            this.$set(this.functionList[i], 'statusInfo', res)
          })
        }
      } catch (e) { }
      this.loadingList = false
    },
    onStart(text) {
=======
    onStart (text) {
>>>>>>> 1a98a765
      const { name = '' } = text
      const _this = this
      async function Start () {
        try {
          const res = await startFunc(name)
          text.status = true
          _this.$message.success('Function was started successfully.')
        } catch (error) {
          _this.$message.error('Function startup failed!')
          console.error(error)
        }
      }
      Start()
    },
    onStop (text) {
      const { name = '' } = text
      const _this = this
      async function Stop () {
        try {
          const res = await stopFunc(name)
          text.status = false
          _this.$message.success('Function was stopped successfully.')
        } catch (error) {
          _this.$message.error('Function stop failed!')
          console.error(error)
        }
      }
      Stop()
    }
  }
}
</script>

<style>
.ant-table-thead > tr >th,.ant-table-tbody > tr >td{
  text-align: center;
}
.ant-table-thead > tr >th:nth-child(1),.ant-table-tbody > tr >td:nth-child(1){
  text-align: left;
}
.ant-table-thead > tr >th:nth-child(2),.ant-table-tbody > tr >td:nth-child(2){
  width: 15%;
}
.ant-table-thead > tr >th:nth-child(3),.ant-table-tbody > tr >td:nth-child(3){
  width: 30%;
}
</style><|MERGE_RESOLUTION|>--- conflicted
+++ resolved
@@ -80,43 +80,16 @@
         okType: 'danger',
         async onOk () {
           try {
-<<<<<<< HEAD
-            await deleteFunc(name).then((res) => {
-              _this.refresh()
-              _this.$notification.success({ message: `function "${name}" created successfully` })
-            })
-=======
             await deleteFunc(name)
             _this.onRefreshFunc()
             _this.$notification.success({ message: `"${name}" function deleted successfully` })
->>>>>>> 1a98a765
           } catch (error) {
             _this.$notification.error({ message: `"${name}" funciton deletion failed` })
           }
         }
       })
     },
-<<<<<<< HEAD
-    async refresh () {
-      this.loadingList = true
-      try {
-        const res = await getList()
-        if (Array.isArray(res)) {
-          this.functionList = res?.map((name) => ({ key: name, name }))
-          // get status
-          res?.map(async (name, i) => {
-            const res = await getStatus(name)
-            this.$set(this.functionList[i], 'status', !!res?.instances?.[0]?.status?.running)
-            this.$set(this.functionList[i], 'statusInfo', res)
-          })
-        }
-      } catch (e) { }
-      this.loadingList = false
-    },
-    onStart(text) {
-=======
     onStart (text) {
->>>>>>> 1a98a765
       const { name = '' } = text
       const _this = this
       async function Start () {
