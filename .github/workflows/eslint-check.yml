name: Eslint Check
on:
  push:
    branches: [ main ]
  pull_request:
    branches: [ main ]
jobs:
  build:
    runs-on: ubuntu-latest
    steps:
      - uses: actions/checkout@v2
        with:
          persist-credentials: false

<<<<<<< HEAD
      - name: 安装依赖
=======
      - name: install dependencies
>>>>>>> 0eed5d40
        run: |
          npm install eslint@5.16.0 --save-dev
          npm install @vue/eslint-config-standard@4.0.0 --save-dev
          npm install eslint-plugin-vue@5.2.3 --save-dev
          npm install babel-eslint@10.0.1 --save-dev
          npm install eslint-plugin-html@5.0.0 --save-dev
        working-directory: front-end

      - name: run eslint
        run: npx eslint . --ext .js,.jsx,.ts,.vue,.tsx
        working-directory: front-end<|MERGE_RESOLUTION|>--- conflicted
+++ resolved
@@ -12,11 +12,7 @@
         with:
           persist-credentials: false
 
-<<<<<<< HEAD
-      - name: 安装依赖
-=======
       - name: install dependencies
->>>>>>> 0eed5d40
         run: |
           npm install eslint@5.16.0 --save-dev
           npm install @vue/eslint-config-standard@4.0.0 --save-dev
